import numpy as np


__all__ = ['rebin_spectrum']


def rebin_spectrum(wavelength, flux, wavelength_bin):
    """
    Rebin spectrum to a new wavelength bin

    Parameters
    ----------
    wavelength : array-like
        wavelength array

    flux : array-like
        flux array

<<<<<<< HEAD
    wavlength_bin : float
=======
    wavelength_bin : float
>>>>>>> de3f06f6
        size of the new wavelength bin

    Returns
    -------
<<<<<<< HEAD
    x_new : numpy.ndarray
        Array of new rebinned wavelengths

    y_new : numpy.ndarray
=======
    x_new : `numpy.ndarray`
        Array of new rebinned wavelengths

    y_new : `numpy.ndarray`
>>>>>>> de3f06f6
        Array of rebinned fluxes
    """
    try:
        hasattr(wavelength, '__iter__')
        hasattr(flux, '__iter__')
    except TypeError:
        print('`wavelength` and `flux` must be array-like')

    wavelength = np.array(wavelength).astype(float)
    flux = np.array(flux).astype(float)
    wavelength_bin = float(wavelength_bin)

    x_new = np.arange(wavelength.min() - wavelength_bin / 2, wavelength.max(), wavelength_bin)
    y_new = np.zeros(x_new.size)
    flat_flux = flux[0]

    for i in range(x_new.size):
        idx = np.where((wavelength > x_new[i]) & (wavelength < x_new[i] + wavelength_bin))
        y_new[i] = np.sum(flux[idx])
        div = idx[0].size

        if idx[0].size > 0 and (idx[0].min() > 0) and (idx[0].max() < (wavelength.size - 1)):
            y_new[i] += ((wavelength[idx].min() - x_new[i]) / wavelength_bin) * flux[idx[0].min()-1]
            y_new[i] += ((x_new[i] + wavelength_bin - wavelength[idx].max()) / wavelength_bin) * flux[idx[0].max()+1]

            div += (wavelength[idx].min() - x_new[i]) / wavelength_bin
            div += ((x_new[i] + wavelength_bin - wavelength[idx].max()) / wavelength_bin)

        if div == 0:
            y_new[i] = flat_flux

        else:
            y_new[i] /= div
            flat_flux = y_new[i]

    return x_new, y_new<|MERGE_RESOLUTION|>--- conflicted
+++ resolved
@@ -16,26 +16,15 @@
     flux : array-like
         flux array
 
-<<<<<<< HEAD
-    wavlength_bin : float
-=======
     wavelength_bin : float
->>>>>>> de3f06f6
         size of the new wavelength bin
 
     Returns
     -------
-<<<<<<< HEAD
-    x_new : numpy.ndarray
-        Array of new rebinned wavelengths
-
-    y_new : numpy.ndarray
-=======
     x_new : `numpy.ndarray`
         Array of new rebinned wavelengths
 
     y_new : `numpy.ndarray`
->>>>>>> de3f06f6
         Array of rebinned fluxes
     """
     try:
